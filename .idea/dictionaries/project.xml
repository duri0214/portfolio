--- conflicted
+++ resolved
@@ -2,7 +2,6 @@
   <dictionary name="project">
     <words>
       <w>amedas</w>
-      <w>edinet</w>
       <w>gmarker</w>
       <w>henojiya</w>
       <w>jmaamedas</w>
@@ -11,11 +10,7 @@
       <w>jsdelivr</w>
       <w>linebot</w>
       <w>makemigrations</w>
-<<<<<<< HEAD
-      <w>trdemo</w>
-=======
       <w>marketcap</w>
->>>>>>> 416ecb5f
       <w>xarvio</w>
     </words>
   </dictionary>
